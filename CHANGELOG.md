--- conflicted
+++ resolved
@@ -4,11 +4,8 @@
 
 ### New Features
 
-<<<<<<< HEAD
-- extracts and prints web domains/IP addresses and potential WinAPI networking functions @aaronatp
-=======
 - add function in capa/helpers to load plain and compressed JSON reports #1883 @Rohit1123
->>>>>>> 0eb4291b
+- extracts and prints web domains/IP addresses and potential WinAPI networking functions #2031 @aaronatp
 
 ### Breaking Changes
 

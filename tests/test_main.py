import textwrap

import capa.main
import capa.rules
import capa.engine
import capa.features
import capa.features.extractors.viv
from fixtures import *
from capa.engine import *


def test_main(sample_9324d1a8ae37a36ae560c37448c9705a):
<<<<<<< HEAD
    # tests rules can be loaded successfully
    assert capa.main.main([sample_9324d1a8ae37a36ae560c37448c9705a.path, "-v"]) == 0
=======
    # tests rules can be loaded successfully and all output modes
    assert capa.main.main([sample_9324d1a8ae37a36ae560c37448c9705a.path, '-vv']) == 0
    assert capa.main.main([sample_9324d1a8ae37a36ae560c37448c9705a.path, '-v']) == 0
    assert capa.main.main([sample_9324d1a8ae37a36ae560c37448c9705a.path, '-j']) == 0
    assert capa.main.main([sample_9324d1a8ae37a36ae560c37448c9705a.path]) == 0
>>>>>>> 6f44d59e


def test_main_single_rule(sample_9324d1a8ae37a36ae560c37448c9705a, tmpdir):
    # tests a single rule can be loaded successfully
    RULE_CONTENT = textwrap.dedent(
        """
        rule:
            meta:
                name: test rule
                scope: file
            features:
              - string: test
        """
    )
    rule_file = tmpdir.mkdir("capa").join("rule.yml")
    rule_file.write(RULE_CONTENT)
    assert capa.main.main([sample_9324d1a8ae37a36ae560c37448c9705a.path, "-v", "-r", rule_file.strpath,]) == 0


def test_main_shellcode(sample_499c2a85f6e8142c3f48d4251c9c7cd6_raw32):
<<<<<<< HEAD
    assert capa.main.main([sample_499c2a85f6e8142c3f48d4251c9c7cd6_raw32.path, "-v", "-f", "sc32"]) == 0
=======
    assert capa.main.main([sample_499c2a85f6e8142c3f48d4251c9c7cd6_raw32.path, '-vv', '-f', 'sc32']) == 0
    assert capa.main.main([sample_499c2a85f6e8142c3f48d4251c9c7cd6_raw32.path, '-v', '-f', 'sc32']) == 0
    assert capa.main.main([sample_499c2a85f6e8142c3f48d4251c9c7cd6_raw32.path, '-j', '-f', 'sc32']) == 0
    assert capa.main.main([sample_499c2a85f6e8142c3f48d4251c9c7cd6_raw32.path, '-f', 'sc32']) == 0
>>>>>>> 6f44d59e


def test_ruleset():
    rules = capa.rules.RuleSet(
        [
            capa.rules.Rule.from_yaml(
                textwrap.dedent(
                    """
                    rule:
                        meta:
                            name: file rule
                            scope: file
                        features:
                          - characteristic: embedded pe
                    """
                )
            ),
            capa.rules.Rule.from_yaml(
                textwrap.dedent(
                    """
                    rule:
                        meta:
                            name: function rule
                            scope: function
                        features:
                          - characteristic: switch
                    """
                )
            ),
            capa.rules.Rule.from_yaml(
                textwrap.dedent(
                    """
                    rule:
                        meta:
                            name: basic block rule
                            scope: basic block
                        features:
                          - characteristic: nzxor
                    """
                )
            ),
        ]
    )
    assert len(rules.file_rules) == 1
    assert len(rules.function_rules) == 1
    assert len(rules.basic_block_rules) == 1


def test_match_across_scopes_file_function(sample_9324d1a8ae37a36ae560c37448c9705a):
    rules = capa.rules.RuleSet(
        [
            # this rule should match on a function (0x4073F0)
            capa.rules.Rule.from_yaml(
                textwrap.dedent(
                    """
                    rule:
                        meta:
                            name: install service
                            scope: function
                            examples:
                              - 9324d1a8ae37a36ae560c37448c9705a:0x4073F0
                        features:
                            - and:
                                - api: advapi32.OpenSCManagerA
                                - api: advapi32.CreateServiceA
                                - api: advapi32.StartServiceA
                    """
                )
            ),
            # this rule should match on a file feature
            capa.rules.Rule.from_yaml(
                textwrap.dedent(
                    """
                    rule:
                        meta:
                            name: .text section
                            scope: file
                            examples:
                              - 9324d1a8ae37a36ae560c37448c9705a
                        features:
                            - section: .text
                    """
                )
            ),
            # this rule should match on earlier rule matches:
            #  - install service, with function scope
            #  - .text section, with file scope
            capa.rules.Rule.from_yaml(
                textwrap.dedent(
                    """
                    rule:
                        meta:
                            name: .text section and install service
                            scope: file
                            examples:
                              - 9324d1a8ae37a36ae560c37448c9705a
                        features:
                            - and:
                              - match: install service
                              - match: .text section
                    """
                )
            ),
        ]
    )
    extractor = capa.features.extractors.viv.VivisectFeatureExtractor(
        sample_9324d1a8ae37a36ae560c37448c9705a.vw, sample_9324d1a8ae37a36ae560c37448c9705a.path,
    )
    capabilities = capa.main.find_capabilities(rules, extractor)
    assert "install service" in capabilities
    assert ".text section" in capabilities
    assert ".text section and install service" in capabilities


def test_match_across_scopes(sample_9324d1a8ae37a36ae560c37448c9705a):
    rules = capa.rules.RuleSet(
        [
            # this rule should match on a basic block (including at least 0x403685)
            capa.rules.Rule.from_yaml(
                textwrap.dedent(
                    """
                    rule:
                        meta:
                            name: tight loop
                            scope: basic block
                            examples:
                              - 9324d1a8ae37a36ae560c37448c9705a:0x403685
                        features:
                          - characteristic: tight loop
                    """
                )
            ),
            # this rule should match on a function (0x403660)
            # based on API, as well as prior basic block rule match
            capa.rules.Rule.from_yaml(
                textwrap.dedent(
                    """
                    rule:
                        meta:
                            name: kill thread loop
                            scope: function
                            examples:
                              - 9324d1a8ae37a36ae560c37448c9705a:0x403660
                        features:
                          - and:
                            - api: kernel32.TerminateThread
                            - api: kernel32.CloseHandle
                            - match: tight loop
                    """
                )
            ),
            # this rule should match on a file feature and a prior function rule match
            capa.rules.Rule.from_yaml(
                textwrap.dedent(
                    """
                    rule:
                        meta:
                            name: kill thread program
                            scope: file
                            examples:
                              - 9324d1a8ae37a36ae560c37448c9705a
                        features:
                          - and:
                            - section: .text
                            - match: kill thread loop
                    """
                )
            ),
        ]
    )
    extractor = capa.features.extractors.viv.VivisectFeatureExtractor(
        sample_9324d1a8ae37a36ae560c37448c9705a.vw, sample_9324d1a8ae37a36ae560c37448c9705a.path
    )
    capabilities = capa.main.find_capabilities(rules, extractor)
    assert "tight loop" in capabilities
    assert "kill thread loop" in capabilities
    assert "kill thread program" in capabilities


def test_subscope_bb_rules(sample_9324d1a8ae37a36ae560c37448c9705a):
    rules = capa.rules.RuleSet(
        [
            capa.rules.Rule.from_yaml(
                textwrap.dedent(
                    """
                    rule:
                        meta:
                            name: test rule
                            scope: function
                        features:
                            - and:
                                - basic block:
                                    - characteristic: tight loop
                    """
                )
            )
        ]
    )
    # tight loop at 0x403685
    extractor = capa.features.extractors.viv.VivisectFeatureExtractor(
        sample_9324d1a8ae37a36ae560c37448c9705a.vw, sample_9324d1a8ae37a36ae560c37448c9705a.path,
    )
    capabilities = capa.main.find_capabilities(rules, extractor)
    assert "test rule" in capabilities


def test_byte_matching(sample_9324d1a8ae37a36ae560c37448c9705a):
    rules = capa.rules.RuleSet(
        [
            capa.rules.Rule.from_yaml(
                textwrap.dedent(
                    """
                    rule:
                        meta:
                            name: byte match test
                            scope: function
                        features:
                            - and:
                                - bytes: ED 24 9E F4 52 A9 07 47 55 8E E1 AB 30 8E 23 61
                    """
                )
            )
        ]
    )

    extractor = capa.features.extractors.viv.VivisectFeatureExtractor(
        sample_9324d1a8ae37a36ae560c37448c9705a.vw, sample_9324d1a8ae37a36ae560c37448c9705a.path,
    )
    capabilities = capa.main.find_capabilities(rules, extractor)
    assert "byte match test" in capabilities<|MERGE_RESOLUTION|>--- conflicted
+++ resolved
@@ -10,16 +10,11 @@
 
 
 def test_main(sample_9324d1a8ae37a36ae560c37448c9705a):
-<<<<<<< HEAD
-    # tests rules can be loaded successfully
-    assert capa.main.main([sample_9324d1a8ae37a36ae560c37448c9705a.path, "-v"]) == 0
-=======
     # tests rules can be loaded successfully and all output modes
     assert capa.main.main([sample_9324d1a8ae37a36ae560c37448c9705a.path, '-vv']) == 0
     assert capa.main.main([sample_9324d1a8ae37a36ae560c37448c9705a.path, '-v']) == 0
     assert capa.main.main([sample_9324d1a8ae37a36ae560c37448c9705a.path, '-j']) == 0
     assert capa.main.main([sample_9324d1a8ae37a36ae560c37448c9705a.path]) == 0
->>>>>>> 6f44d59e
 
 
 def test_main_single_rule(sample_9324d1a8ae37a36ae560c37448c9705a, tmpdir):
@@ -40,14 +35,10 @@
 
 
 def test_main_shellcode(sample_499c2a85f6e8142c3f48d4251c9c7cd6_raw32):
-<<<<<<< HEAD
-    assert capa.main.main([sample_499c2a85f6e8142c3f48d4251c9c7cd6_raw32.path, "-v", "-f", "sc32"]) == 0
-=======
     assert capa.main.main([sample_499c2a85f6e8142c3f48d4251c9c7cd6_raw32.path, '-vv', '-f', 'sc32']) == 0
     assert capa.main.main([sample_499c2a85f6e8142c3f48d4251c9c7cd6_raw32.path, '-v', '-f', 'sc32']) == 0
     assert capa.main.main([sample_499c2a85f6e8142c3f48d4251c9c7cd6_raw32.path, '-j', '-f', 'sc32']) == 0
     assert capa.main.main([sample_499c2a85f6e8142c3f48d4251c9c7cd6_raw32.path, '-f', 'sc32']) == 0
->>>>>>> 6f44d59e
 
 
 def test_ruleset():

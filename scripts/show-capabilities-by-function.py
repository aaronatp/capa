#!/usr/bin/env python2
"""
show-capabilities-by-function

Invoke capa to extract the capabilities of the given sample
and emit the results grouped by function.

This is useful to identify "complex functions" - that is,
functions that implement a lot of different types of logic.

Example::

    $ python scripts/show-capabilities-by-function.py /tmp/suspicious.dll_
    function at 0x1000321A with 33 features:
      - get hostname
      - initialize Winsock library
    function at 0x10003286 with 63 features:
      - create thread
      - terminate thread
    function at 0x10003415 with 116 features:
      - write file
      - send data
      - link function at runtime
      - create HTTP request
      - get common file path
      - send HTTP request
      - connect to HTTP server
    function at 0x10003797 with 81 features:
      - get socket status
      - send data
      - receive data
      - create TCP socket
      - send data on socket
      - receive data on socket
      - act as TCP client
      - resolve DNS
      - create UDP socket
      - initialize Winsock library
      - set socket configuration
      - connect TCP socket
    ...

Copyright (C) 2020 FireEye, Inc. All Rights Reserved.
Licensed under the Apache License, Version 2.0 (the "License");
 you may not use this file except in compliance with the License.
You may obtain a copy of the License at: [package root]/LICENSE.txt
Unless required by applicable law or agreed to in writing, software distributed under the License
 is distributed on an "AS IS" BASIS, WITHOUT WARRANTIES OR CONDITIONS OF ANY KIND, either express or implied.
See the License for the specific language governing permissions and limitations under the License.
"""
import os
import sys
import logging
import argparse
import collections

import colorama

import capa.main
import capa.rules
import capa.engine
import capa.features
import capa.render.utils as rutils
import capa.features.freeze
import capa.render.result_document
from capa.helpers import get_file_taste

logger = logging.getLogger("capa.show-capabilities-by-function")


def render_matches_by_function(doc):
    """
    like:

        function at 0x1000321a with 33 features:
          - get hostname
          - initialize Winsock library
        function at 0x10003286 with 63 features:
          - create thread
          - terminate thread
        function at 0x10003415 with 116 features:
          - write file
          - send data
          - link function at runtime
          - create HTTP request
          - get common file path
          - send HTTP request
          - connect to HTTP server
    """
    ostream = rutils.StringIO()

    matches_by_function = collections.defaultdict(set)
    for rule in rutils.capability_rules(doc):
        for va in rule["matches"].keys():
            matches_by_function[va].add(rule["meta"]["name"])

    for va, feature_count in sorted(doc["meta"]["analysis"]["feature_counts"]["functions"].items()):
        va = int(va)
        if not matches_by_function.get(va, {}):
            continue
        ostream.writeln("function at 0x%X with %d features: " % (va, feature_count))
        for rule_name in matches_by_function[va]:
            ostream.writeln("  - " + rule_name)

    ostream.write("\n")
    return ostream.getvalue()


def main(argv=None):
    if argv is None:
        argv = sys.argv[1:]

    parser = argparse.ArgumentParser(description="detect capabilities in programs.")
    capa.main.install_common_args(parser, wanted={"format", "backend", "sample", "signatures", "rules", "tag"})
    args = parser.parse_args(args=argv)
    capa.main.handle_common_args(args)

    try:
        taste = get_file_taste(args.sample)
    except IOError as e:
        logger.error("%s", str(e))
        return -1

    try:
        rules = capa.main.get_rules(args.rules)
        rules = capa.rules.RuleSet(rules)
        logger.info("successfully loaded %s rules", len(rules))
        if args.tag:
            rules = rules.filter_rules_by_meta(args.tag)
            logger.info("selected %s rules", len(rules))
    except (IOError, capa.rules.InvalidRule, capa.rules.InvalidRuleSet) as e:
        logger.error("%s", str(e))
        return -1

    try:
        sig_paths = capa.main.get_signatures(args.signatures)
    except (IOError) as e:
        logger.error("%s", str(e))
        return -1

    if (args.format == "freeze") or (args.format == "auto" and capa.features.freeze.is_freeze(taste)):
        format = "freeze"
        with open(args.sample, "rb") as f:
            extractor = capa.features.freeze.load(f.read())
    else:
        format = args.format
        should_save_workspace = os.environ.get("CAPA_SAVE_WORKSPACE") not in ("0", "no", "NO", "n", None)

        try:
<<<<<<< HEAD
            extractor = capa.main.get_extractor(args.sample, args.format, args.backend, sig_paths)
=======
            extractor = capa.main.get_extractor(
                args.sample, args.format, args.backend, args.signatures, should_save_workspace
            )
>>>>>>> e579edec
        except capa.main.UnsupportedFormatError:
            logger.error("-" * 80)
            logger.error(" Input file does not appear to be a PE file.")
            logger.error(" ")
            logger.error(
                " capa currently only supports analyzing PE files (or shellcode, when using --format sc32|sc64)."
            )
            logger.error(" If you don't know the input file type, you can try using the `file` utility to guess it.")
            logger.error("-" * 80)
            return -1
        except capa.main.UnsupportedRuntimeError:
            logger.error("-" * 80)
            logger.error(" Unsupported runtime or Python interpreter.")
            logger.error(" ")
            logger.error(" capa supports running under Python 2.7 using Vivisect for binary analysis.")
            logger.error(" It can also run within IDA Pro, using either Python 2.7 or 3.5+.")
            logger.error(" ")
            logger.error(" If you're seeing this message on the command line, please ensure you're running Python 2.7.")
            logger.error("-" * 80)
            return -1

    meta = capa.main.collect_metadata(argv, args.sample, args.rules, format, extractor)
    capabilities, counts = capa.main.find_capabilities(rules, extractor)
    meta["analysis"].update(counts)

    if capa.main.has_file_limitation(rules, capabilities):
        # bail if capa encountered file limitation e.g. a packed binary
        # do show the output in verbose mode, though.
        if not (args.verbose or args.vverbose or args.json):
            return -1

    # colorama will detect:
    #  - when on Windows console, and fixup coloring, and
    #  - when not an interactive session, and disable coloring
    # renderers should use coloring and assume it will be stripped out if necessary.
    colorama.init()
    doc = capa.render.result_document.convert_capabilities_to_result_document(meta, rules, capabilities)
    print(render_matches_by_function(doc))
    colorama.deinit()

    logger.info("done.")

    return 0


if __name__ == "__main__":
    sys.exit(main())<|MERGE_RESOLUTION|>--- conflicted
+++ resolved
@@ -147,13 +147,9 @@
         should_save_workspace = os.environ.get("CAPA_SAVE_WORKSPACE") not in ("0", "no", "NO", "n", None)
 
         try:
-<<<<<<< HEAD
-            extractor = capa.main.get_extractor(args.sample, args.format, args.backend, sig_paths)
-=======
             extractor = capa.main.get_extractor(
-                args.sample, args.format, args.backend, args.signatures, should_save_workspace
+                args.sample, args.format, args.backend, sig_paths, should_save_workspace
             )
->>>>>>> e579edec
         except capa.main.UnsupportedFormatError:
             logger.error("-" * 80)
             logger.error(" Input file does not appear to be a PE file.")

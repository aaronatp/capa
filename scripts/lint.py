--- conflicted
+++ resolved
@@ -323,12 +323,8 @@
 def get_features(ctx, rule):
     # get features from rule and all dependencies including subscopes and matched rules
     features = []
-<<<<<<< HEAD
-    deps = [ctx["rules"].rules[dep] for dep in rule.get_dependencies()]
-=======
     namespaces = capa.rules.index_rules_by_namespace([rule])
     deps = [ctx['rules'].rules[dep] for dep in rule.get_dependencies(namespaces)]
->>>>>>> acbcd0c4
     for r in [rule] + deps:
         features.extend(get_rule_features(r))
     return features

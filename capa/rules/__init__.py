# Copyright (C) 2020 Mandiant, Inc. All Rights Reserved.
# Licensed under the Apache License, Version 2.0 (the "License");
#  you may not use this file except in compliance with the License.
# You may obtain a copy of the License at: [package root]/LICENSE.txt
# Unless required by applicable law or agreed to in writing, software distributed under the License
#  is distributed on an "AS IS" BASIS, WITHOUT WARRANTIES OR CONDITIONS OF ANY KIND, either express or implied.
# See the License for the specific language governing permissions and limitations under the License.

import io
import re
import uuid
import codecs
import logging
import binascii
import collections
from enum import Enum

from capa.helpers import assert_never

try:
    from functools import lru_cache
except ImportError:
    # need to type ignore this due to mypy bug here (duplicate name):
    # https://github.com/python/mypy/issues/1153
    from backports.functools_lru_cache import lru_cache  # type: ignore

from typing import Any, Set, Dict, List, Tuple, Union, Iterator, Optional
from dataclasses import asdict, dataclass

import yaml
import pydantic
import ruamel.yaml
import yaml.parser

import capa.perf
import capa.engine as ceng
import capa.features
import capa.optimizer
import capa.features.file
import capa.features.insn
import capa.features.common
import capa.features.basicblock
from capa.engine import Statement, FeatureSet
from capa.features.common import MAX_BYTES_FEATURE_SIZE, Feature
from capa.features.address import Address

logger = logging.getLogger(__name__)

# these are the standard metadata fields, in the preferred order.
# when reformatted, any custom keys will come after these.
META_KEYS = (
    "name",
    "namespace",
    "maec/analysis-conclusion",
    "maec/analysis-conclusion-ov",
    "maec/malware-family",
    "maec/malware-category",
    "maec/malware-category-ov",
    "authors",
    "description",
    "lib",
    "scopes",
    "att&ck",
    "mbc",
    "references",
    "examples",
)
# these are meta fields that are internal to capa,
# and added during rule reading/construction.
# they may help use manipulate or index rules,
# but should not be exposed to clients.
HIDDEN_META_KEYS = ("capa/nursery", "capa/path")


class Scope(str, Enum):
    FILE = "file"
    PROCESS = "process"
    THREAD = "thread"
    FUNCTION = "function"
    BASIC_BLOCK = "basic block"
    INSTRUCTION = "instruction"


FILE_SCOPE = Scope.FILE.value
PROCESS_SCOPE = Scope.PROCESS.value
THREAD_SCOPE = Scope.THREAD.value
FUNCTION_SCOPE = Scope.FUNCTION.value
BASIC_BLOCK_SCOPE = Scope.BASIC_BLOCK.value
INSTRUCTION_SCOPE = Scope.INSTRUCTION.value
# used only to specify supported features per scope.
# not used to validate rules.
GLOBAL_SCOPE = "global"
DEV_SCOPE = "dev"


# these literals are used to check if the flavor
# of a rule is correct.
STATIC_SCOPES = (
    FILE_SCOPE,
    GLOBAL_SCOPE,
    FUNCTION_SCOPE,
    BASIC_BLOCK_SCOPE,
    INSTRUCTION_SCOPE,
)
DYNAMIC_SCOPES = (
    FILE_SCOPE,
    GLOBAL_SCOPE,
    PROCESS_SCOPE,
    THREAD_SCOPE,
    DEV_SCOPE,
)


@dataclass
class Scopes:
    static: str
    dynamic: str

    def __contains__(self, scope: Union[Scope, str]) -> bool:
        assert isinstance(scope, Scope) or isinstance(scope, str)
        return (scope == self.static) or (scope == self.dynamic)

    @classmethod
    def from_dict(self, scopes: dict) -> "Scopes":
        assert isinstance(scopes, dict)
        if sorted(scopes) != ["dynamic", "static"]:
            raise InvalidRule("scope flavors can be either static or dynamic")
        if scopes["static"] not in STATIC_SCOPES:
            raise InvalidRule(f"{scopes['static']} is not a valid static scope")
        if scopes["dynamic"] not in DYNAMIC_SCOPES:
            raise InvalidRule(f"{scopes['dynamic']} is not a valid dynamicscope")
        return Scopes(scopes["static"], scopes["dynamic"])


SUPPORTED_FEATURES: Dict[str, Set] = {
    GLOBAL_SCOPE: {
        # these will be added to other scopes, see below.
        capa.features.common.OS,
        capa.features.common.Arch,
        capa.features.common.Format,
    },
    FILE_SCOPE: {
        capa.features.common.MatchedRule,
        capa.features.file.Export,
        capa.features.file.Import,
        capa.features.file.Section,
        capa.features.file.FunctionName,
        capa.features.common.Characteristic("embedded pe"),
        capa.features.common.String,
        capa.features.common.Class,
        capa.features.common.Namespace,
        capa.features.common.Characteristic("mixed mode"),
    },
    PROCESS_SCOPE: {
        capa.features.common.MatchedRule,
        capa.features.common.String,
        capa.features.common.Substring,
        capa.features.common.Regex,
        capa.features.common.Characteristic("embedded pe"),
    },
    THREAD_SCOPE: {
        capa.features.common.MatchedRule,
        capa.features.common.String,
        capa.features.common.Substring,
        capa.features.common.Regex,
        capa.features.insn.API,
        capa.features.insn.Number,
    },
    FUNCTION_SCOPE: {
        capa.features.common.MatchedRule,
        capa.features.basicblock.BasicBlock,
        capa.features.common.Characteristic("calls from"),
        capa.features.common.Characteristic("calls to"),
        capa.features.common.Characteristic("loop"),
        capa.features.common.Characteristic("recursive call"),
        # plus basic block scope features, see below
    },
    BASIC_BLOCK_SCOPE: {
        capa.features.common.MatchedRule,
        capa.features.common.Characteristic("tight loop"),
        capa.features.common.Characteristic("stack string"),
        # plus instruction scope features, see below
    },
    INSTRUCTION_SCOPE: {
        capa.features.common.MatchedRule,
        capa.features.insn.API,
        capa.features.insn.Property,
        capa.features.insn.Number,
        capa.features.common.String,
        capa.features.common.Bytes,
        capa.features.insn.Offset,
        capa.features.insn.Mnemonic,
        capa.features.insn.OperandNumber,
        capa.features.insn.OperandOffset,
        capa.features.common.Characteristic("nzxor"),
        capa.features.common.Characteristic("peb access"),
        capa.features.common.Characteristic("fs access"),
        capa.features.common.Characteristic("gs access"),
        capa.features.common.Characteristic("indirect call"),
        capa.features.common.Characteristic("call $+5"),
        capa.features.common.Characteristic("cross section flow"),
        capa.features.common.Characteristic("unmanaged call"),
        capa.features.common.Class,
        capa.features.common.Namespace,
    },
    DEV_SCOPE: {
        # TODO: this is a temporary scope. remove it after support
        # for the legacy scope keyword has been added (to rendering).
        capa.features.insn.API,
    },
}

# global scope features are available in all other scopes
SUPPORTED_FEATURES[INSTRUCTION_SCOPE].update(SUPPORTED_FEATURES[GLOBAL_SCOPE])
SUPPORTED_FEATURES[BASIC_BLOCK_SCOPE].update(SUPPORTED_FEATURES[GLOBAL_SCOPE])
SUPPORTED_FEATURES[FUNCTION_SCOPE].update(SUPPORTED_FEATURES[GLOBAL_SCOPE])
SUPPORTED_FEATURES[FILE_SCOPE].update(SUPPORTED_FEATURES[GLOBAL_SCOPE])
SUPPORTED_FEATURES[PROCESS_SCOPE].update(SUPPORTED_FEATURES[GLOBAL_SCOPE])
SUPPORTED_FEATURES[THREAD_SCOPE].update(SUPPORTED_FEATURES[GLOBAL_SCOPE])

# all thread scope features are also process features
SUPPORTED_FEATURES[PROCESS_SCOPE].update(SUPPORTED_FEATURES[THREAD_SCOPE])
# all instruction scope features are also basic block features
SUPPORTED_FEATURES[BASIC_BLOCK_SCOPE].update(SUPPORTED_FEATURES[INSTRUCTION_SCOPE])
# all basic block scope features are also function scope features
SUPPORTED_FEATURES[FUNCTION_SCOPE].update(SUPPORTED_FEATURES[BASIC_BLOCK_SCOPE])
# dynamic-dev scope contains all features
SUPPORTED_FEATURES[DEV_SCOPE].update(SUPPORTED_FEATURES[FILE_SCOPE])
SUPPORTED_FEATURES[DEV_SCOPE].update(SUPPORTED_FEATURES[FUNCTION_SCOPE])
SUPPORTED_FEATURES[DEV_SCOPE].update(SUPPORTED_FEATURES[PROCESS_SCOPE])


class InvalidRule(ValueError):
    def __init__(self, msg):
        super().__init__()
        self.msg = msg

    def __str__(self):
        return f"invalid rule: {self.msg}"

    def __repr__(self):
        return str(self)


class InvalidRuleWithPath(InvalidRule):
    def __init__(self, path, msg):
        super().__init__(msg)
        self.path = path
        self.msg = msg
        self.__cause__ = None

    def __str__(self):
        return f"invalid rule: {self.path}: {self.msg}"


class InvalidRuleSet(ValueError):
    def __init__(self, msg):
        super().__init__()
        self.msg = msg

    def __str__(self):
        return f"invalid rule set: {self.msg}"

    def __repr__(self):
        return str(self)


def ensure_feature_valid_for_scope(scope: str, feature: Union[Feature, Statement]):
    # if the given feature is a characteristic,
    # check that is a valid characteristic for the given scope.
    if (
        isinstance(feature, capa.features.common.Characteristic)
        and isinstance(feature.value, str)
        and capa.features.common.Characteristic(feature.value) not in SUPPORTED_FEATURES[scope]
    ):
        raise InvalidRule(f"feature {feature} not supported for scope {scope}")

    if not isinstance(feature, capa.features.common.Characteristic):
        # features of this scope that are not Characteristics will be Type instances.
        # check that the given feature is one of these types.
        types_for_scope = filter(lambda t: isinstance(t, type), SUPPORTED_FEATURES[scope])
        if not isinstance(feature, tuple(types_for_scope)):  # type: ignore
            raise InvalidRule(f"feature {feature} not supported for scope {scope}")


def parse_int(s: str) -> int:
    if s.startswith("0x"):
        return int(s, 0x10)
    else:
        return int(s, 10)


def parse_range(s: str):
    """
    parse a string "(0, 1)" into a range (min, max).
    min and/or max may by None to indicate an unbound range.
    """
    # we want to use `{` characters, but this is a dict in yaml.
    if not s.startswith("("):
        raise InvalidRule(f"invalid range: {s}")

    if not s.endswith(")"):
        raise InvalidRule(f"invalid range: {s}")

    s = s[len("(") : -len(")")]
    min_spec, _, max_spec = s.partition(",")
    min_spec = min_spec.strip()
    max_spec = max_spec.strip()

    min_ = None
    if min_spec:
        min_ = parse_int(min_spec)
        if min_ < 0:
            raise InvalidRule("range min less than zero")

    max_ = None
    if max_spec:
        max_ = parse_int(max_spec)
        if max_ < 0:
            raise InvalidRule("range max less than zero")

    if min_ is not None and max_ is not None:
        if max_ < min_:
            raise InvalidRule("range max less than min")

    return min_, max_


def parse_feature(key: str):
    # keep this in sync with supported features
    if key == "api":
        return capa.features.insn.API
    elif key == "string":
        return capa.features.common.StringFactory
    elif key == "substring":
        return capa.features.common.Substring
    elif key == "bytes":
        return capa.features.common.Bytes
    elif key == "number":
        return capa.features.insn.Number
    elif key == "offset":
        return capa.features.insn.Offset
    elif key == "mnemonic":
        return capa.features.insn.Mnemonic
    elif key == "basic blocks":
        return capa.features.basicblock.BasicBlock
    elif key == "characteristic":
        return capa.features.common.Characteristic
    elif key == "export":
        return capa.features.file.Export
    elif key == "import":
        return capa.features.file.Import
    elif key == "section":
        return capa.features.file.Section
    elif key == "match":
        return capa.features.common.MatchedRule
    elif key == "function-name":
        return capa.features.file.FunctionName
    elif key == "os":
        return capa.features.common.OS
    elif key == "format":
        return capa.features.common.Format
    elif key == "arch":
        return capa.features.common.Arch
    elif key == "class":
        return capa.features.common.Class
    elif key == "namespace":
        return capa.features.common.Namespace
    elif key == "property":
        return capa.features.insn.Property
    else:
        raise InvalidRule(f"unexpected statement: {key}")


# this is the separator between a feature value and its description
# when using the inline description syntax, like:
#
#     number: 42 = ENUM_FAVORITE_NUMBER
DESCRIPTION_SEPARATOR = " = "


def parse_bytes(s: str) -> bytes:
    try:
        b = codecs.decode(s.replace(" ", "").encode("ascii"), "hex")
    except binascii.Error:
        raise InvalidRule(f'unexpected bytes value: must be a valid hex sequence: "{s}"')

    if len(b) > MAX_BYTES_FEATURE_SIZE:
        raise InvalidRule(
            f"unexpected bytes value: byte sequences must be no larger than {MAX_BYTES_FEATURE_SIZE} bytes"
        )

    return b


def parse_description(s: Union[str, int, bytes], value_type: str, description=None):
    if value_type == "string":
        # string features cannot have inline descriptions,
        # so we assume the entire value is the string,
        # like: `string: foo = bar` -> "foo = bar"
        value = s
    else:
        # other features can have inline descriptions, like `number: 10 = CONST_FOO`.
        # in this case, the RHS will be like `10 = CONST_FOO` or some other string
        if isinstance(s, str):
            if DESCRIPTION_SEPARATOR in s:
                if description:
                    # there is already a description passed in as a sub node, like:
                    #
                    #     - number: 10 = CONST_FOO
                    #       description: CONST_FOO
                    raise InvalidRule(
                        f'unexpected value: "{s}", only one description allowed (inline description with `{DESCRIPTION_SEPARATOR}`)'
                    )

                value, _, description = s.partition(DESCRIPTION_SEPARATOR)
                if description == "":
                    # sanity check:
                    # there is an empty description, like `number: 10 =`
                    raise InvalidRule(f'unexpected value: "{s}", description cannot be empty')
            else:
                # this is a string, but there is no description,
                # like: `api: CreateFileA`
                value = s

            # cast from the received string value to the appropriate type.
            #
            # without a description, this type would already be correct,
            # but since we parsed the description from a string,
            # we need to convert the value to the expected type.
            #
            # for example, from `number: 10 = CONST_FOO` we have
            # the string "10" that needs to become the number 10.
            if value_type == "bytes":
                value = parse_bytes(value)
            elif (
                value_type in ("number", "offset")
                or value_type.startswith(("number/", "offset/"))
                or (
                    value_type.startswith("operand[")
                    and (value_type.endswith("].number") or value_type.endswith("].offset"))
                )
            ):
                try:
                    value = parse_int(value)
                except ValueError:
                    raise InvalidRule(f'unexpected value: "{value}", must begin with numerical value')

        else:
            # the value might be a number, like: `number: 10`
            value = s

    return value, description


def pop_statement_description_entry(d):
    """
    extracts the description for statements and removes the description entry from the document
    a statement can only have one description

    example:
    the features definition
      - or:
        - description: statement description
        - number: 1
          description: feature description

    becomes
      <statement>: [
        { "description": "statement description" },  <-- extracted here
        { "number": 1, "description": "feature description" }
      ]
    """
    if not isinstance(d, list):
        return None

    # identify child of form '{ "description": <description> }'
    descriptions = list(filter(lambda c: isinstance(c, dict) and len(c) == 1 and "description" in c, d))
    if len(descriptions) > 1:
        raise InvalidRule("statements can only have one description")

    if not descriptions:
        return None

    description = descriptions[0]
    d.remove(description)

    return description["description"]


def build_statements(d, scope: str):
    if len(d.keys()) > 2:
        raise InvalidRule("too many statements")

    key = list(d.keys())[0]
    description = pop_statement_description_entry(d[key])
    if key == "and":
        return ceng.And([build_statements(dd, scope) for dd in d[key]], description=description)
    elif key == "or":
        return ceng.Or([build_statements(dd, scope) for dd in d[key]], description=description)
    elif key == "not":
        if len(d[key]) != 1:
            raise InvalidRule("not statement must have exactly one child statement")
        return ceng.Not(build_statements(d[key][0], scope), description=description)
    elif key.endswith(" or more"):
        count = int(key[: -len("or more")])
        return ceng.Some(count, [build_statements(dd, scope) for dd in d[key]], description=description)
    elif key == "optional":
        # `optional` is an alias for `0 or more`
        # which is useful for documenting behaviors,
        # like with `write file`, we might say that `WriteFile` is optionally found alongside `CreateFileA`.
        return ceng.Some(0, [build_statements(dd, scope) for dd in d[key]], description=description)

    elif key == "process":
        if scope != FILE_SCOPE:
            raise InvalidRule("process subscope supported only for file scope")

        if len(d[key]) != 1:
            raise InvalidRule("subscope must have exactly one child statement")

        return ceng.Subscope(PROCESS_SCOPE, build_statements(d[key][0], PROCESS_SCOPE), description=description)

    elif key == "thread":
        if scope not in (PROCESS_SCOPE, FILE_SCOPE):
            raise InvalidRule("thread subscope supported only for the process scope")

        if len(d[key]) != 1:
            raise InvalidRule("subscope must have exactly one child statement")

        return ceng.Subscope(THREAD_SCOPE, build_statements(d[key][0], THREAD_SCOPE), description=description)

    elif key == "function":
        if scope not in (FILE_SCOPE, DEV_SCOPE):
            raise InvalidRule("function subscope supported only for file scope")

        if len(d[key]) != 1:
            raise InvalidRule("subscope must have exactly one child statement")

        return ceng.Subscope(FUNCTION_SCOPE, build_statements(d[key][0], FUNCTION_SCOPE), description=description)

    elif key == "basic block":
        if scope not in (FUNCTION_SCOPE, DEV_SCOPE):
            raise InvalidRule("basic block subscope supported only for function scope")

        if len(d[key]) != 1:
            raise InvalidRule("subscope must have exactly one child statement")

        return ceng.Subscope(BASIC_BLOCK_SCOPE, build_statements(d[key][0], BASIC_BLOCK_SCOPE), description=description)

    elif key == "instruction":
        if scope not in (FUNCTION_SCOPE, BASIC_BLOCK_SCOPE, DEV_SCOPE):
            raise InvalidRule("instruction subscope supported only for function and basic block scope")

        if len(d[key]) == 1:
            statements = build_statements(d[key][0], INSTRUCTION_SCOPE)
        else:
            # for instruction subscopes, we support a shorthand in which the top level AND is implied.
            # the following are equivalent:
            #
            #     - instruction:
            #       - and:
            #         - arch: i386
            #         - mnemonic: cmp
            #
            #     - instruction:
            #       - arch: i386
            #       - mnemonic: cmp
            #
            statements = ceng.And([build_statements(dd, INSTRUCTION_SCOPE) for dd in d[key]])

        return ceng.Subscope(INSTRUCTION_SCOPE, statements, description=description)

    elif key.startswith("count(") and key.endswith(")"):
        # e.g.:
        #
        #     count(basic block)
        #     count(mnemonic(mov))
        #     count(characteristic(nzxor))

        term = key[len("count(") : -len(")")]

        # when looking for the existence of such a feature, our rule might look like:
        #     - mnemonic: mov
        #
        # but here we deal with the form: `mnemonic(mov)`.
        term, _, arg = term.partition("(")
        Feature = parse_feature(term)

        if arg:
            arg = arg[: -len(")")]
            # can't rely on yaml parsing ints embedded within strings
            # like:
            #
            #     count(offset(0xC))
            #     count(number(0x11223344))
            #     count(number(0x100 = description))
            if term != "string":
                value, description = parse_description(arg, term)
                feature = Feature(value, description=description)
            else:
                # arg is string (which doesn't support inline descriptions), like:
                #
                #     count(string(error))
                #
                # known problem that embedded newlines may not work here?
                # this may become a problem (or not), so address it when encountered.
                feature = Feature(arg)
        else:
            feature = Feature()
        ensure_feature_valid_for_scope(scope, feature)

        count = d[key]
        if isinstance(count, int):
            return ceng.Range(feature, min=count, max=count, description=description)
        elif count.endswith(" or more"):
            min = parse_int(count[: -len(" or more")])
            max = None
            return ceng.Range(feature, min=min, max=max, description=description)
        elif count.endswith(" or fewer"):
            min = None
            max = parse_int(count[: -len(" or fewer")])
            return ceng.Range(feature, min=min, max=max, description=description)
        elif count.startswith("("):
            min, max = parse_range(count)
            return ceng.Range(feature, min=min, max=max, description=description)
        else:
            raise InvalidRule(f"unexpected range: {count}")
    elif key == "string" and not isinstance(d[key], str):
        raise InvalidRule(f"ambiguous string value {d[key]}, must be defined as explicit string")

    elif key.startswith("operand[") and key.endswith("].number"):
        index = key[len("operand[") : -len("].number")]
        try:
            index = int(index)
        except ValueError as e:
            raise InvalidRule("operand index must be an integer") from e

        value, description = parse_description(d[key], key, d.get("description"))
        assert isinstance(value, int)
        try:
            feature = capa.features.insn.OperandNumber(index, value, description=description)
        except ValueError as e:
            raise InvalidRule(str(e)) from e
        ensure_feature_valid_for_scope(scope, feature)
        return feature

    elif key.startswith("operand[") and key.endswith("].offset"):
        index = key[len("operand[") : -len("].offset")]
        try:
            index = int(index)
        except ValueError as e:
            raise InvalidRule("operand index must be an integer") from e

        value, description = parse_description(d[key], key, d.get("description"))
        assert isinstance(value, int)
        try:
            feature = capa.features.insn.OperandOffset(index, value, description=description)
        except ValueError as e:
            raise InvalidRule(str(e)) from e
        ensure_feature_valid_for_scope(scope, feature)
        return feature

    elif (
        (key == "os" and d[key] not in capa.features.common.VALID_OS)
        or (key == "format" and d[key] not in capa.features.common.VALID_FORMAT)
        or (key == "arch" and d[key] not in capa.features.common.VALID_ARCH)
    ):
        raise InvalidRule(f"unexpected {key} value {d[key]}")

    elif key.startswith("property/"):
        access = key[len("property/") :]
        if access not in capa.features.common.VALID_FEATURE_ACCESS:
            raise InvalidRule(f"unexpected {key} access {access}")

        value, description = parse_description(d[key], key, d.get("description"))
        try:
            feature = capa.features.insn.Property(value, access=access, description=description)
        except ValueError as e:
            raise InvalidRule(str(e)) from e
        ensure_feature_valid_for_scope(scope, feature)
        return feature

    else:
        Feature = parse_feature(key)
        value, description = parse_description(d[key], key, d.get("description"))
        try:
            feature = Feature(value, description=description)
        except ValueError as e:
            raise InvalidRule(str(e)) from e
        ensure_feature_valid_for_scope(scope, feature)
        return feature


def first(s: List[Any]) -> Any:
    return s[0]


def second(s: List[Any]) -> Any:
    return s[1]


class Rule:
    def __init__(self, name: str, scopes: Scopes, statement: Statement, meta, definition=""):
        super().__init__()
        self.name = name
        self.scopes = scopes
        self.statement = statement
        self.meta = meta
        self.definition = definition

    def __str__(self):
        return f"Rule(name={self.name})"

    def __repr__(self):
        return f"Rule(scope={self.scopes}, name={self.name})"

    def get_dependencies(self, namespaces):
        """
        fetch the names of rules this rule relies upon.
        these are only the direct dependencies; a user must
         compute the transitive dependency graph themself, if they want it.

        Args:
          namespaces(Dict[str, List[Rule]]): mapping from namespace name to rules in it.
            see `index_rules_by_namespace`.

        Returns:
          List[str]: names of rules upon which this rule depends.
        """
        deps: Set[str] = set()

        def rec(statement):
            if isinstance(statement, capa.features.common.MatchedRule):
                # we're not sure at this point if the `statement.value` is
                #  really a rule name or a namespace name (we use `MatchedRule` for both cases).
                # we'll give precedence to namespaces, and then assume if that does work,
                #  that it must be a rule name.
                #
                # we don't expect any collisions between namespaces and rule names, but its possible.
                # most likely would be collision between top level namespace (e.g. `host-interaction`) and rule name.
                # but, namespaces tend to use `-` while rule names use ` `. so, unlikely, but possible.
                if statement.value in namespaces:
                    # matches a namespace, so take precedence and don't even check rule names.
                    deps.update(r.name for r in namespaces[statement.value])
                else:
                    # not a namespace, assume its a rule name.
                    assert isinstance(statement.value, str)
                    deps.add(statement.value)

            elif isinstance(statement, ceng.Statement):
                for child in statement.get_children():
                    rec(child)

            # else: might be a Feature, etc.
            # which we don't care about here.

        rec(self.statement)
        return deps

    def _extract_subscope_rules_rec(self, statement):
        if isinstance(statement, ceng.Statement):
            # for each child that is a subscope,
            for child in statement.get_children():
                if not isinstance(child, ceng.Subscope):
                    continue

                subscope = child

                # create a new rule from it.
                # the name is a randomly generated, hopefully unique value.
                # ideally, this won't every be rendered to a user.
                name = self.name + "/" + uuid.uuid4().hex
                new_rule = Rule(
                    name,
                    Scopes(subscope.scope, DEV_SCOPE),
                    subscope.child,
                    {
                        "name": name,
                        "scopes": asdict(Scopes(subscope.scope, DEV_SCOPE)),
                        ""
                        # these derived rules are never meant to be inspected separately,
                        # they are dependencies for the parent rule,
                        # so mark it as such.
                        "lib": True,
                        # metadata that indicates this is derived from a subscope statement
                        "capa/subscope-rule": True,
                        # metadata that links the child rule the parent rule
                        "capa/parent": self.name,
                    },
                )

                # update the existing statement to `match` the new rule
                new_node = capa.features.common.MatchedRule(name)
                statement.replace_child(subscope, new_node)

                # and yield the new rule to our caller
                yield new_rule

            # now recurse to other nodes in the logic tree.
            # note: we cannot recurse into the subscope sub-tree,
            #  because its been replaced by a `match` statement.
            for child in statement.get_children():
                for new_rule in self._extract_subscope_rules_rec(child):
                    yield new_rule

    def is_subscope_rule(self):
        return bool(self.meta.get("capa/subscope-rule", False))

    def extract_subscope_rules(self):
        """
        scan through the statements of this rule,
        replacing subscope statements with `match` references to a newly created rule,
        which are yielded from this routine.

        note: this mutates the current rule.

        example::

            for derived_rule in rule.extract_subscope_rules():
                assert derived_rule.meta['capa/parent'] == rule.name
        """

        # recurse through statements
        # when encounter Subscope statement
        #   create new transient rule
        #   copy logic into the new rule
        #   replace old node with reference to new rule
        #   yield new rule

        for new_rule in self._extract_subscope_rules_rec(self.statement):
            yield new_rule

    def evaluate(self, features: FeatureSet, short_circuit=True):
        capa.perf.counters["evaluate.feature"] += 1
        capa.perf.counters["evaluate.feature.rule"] += 1
        return self.statement.evaluate(features, short_circuit=short_circuit)

    @classmethod
    def from_dict(cls, d: Dict[str, Any], definition: str) -> "Rule":
        meta = d["rule"]["meta"]
        name = meta["name"]
        # if scope is not specified, default to function scope.
        # this is probably the mode that rule authors will start with.
        # each rule has two scopes, a static-flavor scope, and a
        # dynamic-flavor one. which one is used depends on the analysis type.
        scopes: Scopes = Scopes.from_dict(meta.get("scopes", {"static": "function", "dynamic": "dev"}))
        statements = d["rule"]["features"]

        # the rule must start with a single logic node.
        # doing anything else is too implicit and difficult to remove (AND vs OR ???).
        if len(statements) != 1:
            raise InvalidRule("rule must begin with a single top level statement")

        if isinstance(statements[0], ceng.Subscope):
            raise InvalidRule("top level statement may not be a subscope")

        meta = d["rule"]["meta"]
        if not isinstance(meta.get("att&ck", []), list):
            raise InvalidRule("ATT&CK mapping must be a list")
        if not isinstance(meta.get("mbc", []), list):
            raise InvalidRule("MBC mapping must be a list")

        # TODO(yelhamer): once we've decided on the desired format for mixed-scope statements,
        # we should go back and update this accordingly to either:
        # - generate one englobing statement.
        # - generate two respective statements and store them approriately
        statement = build_statements(statements[0], scopes.static)
        _ = build_statements(statements[0], scopes.dynamic)
        return cls(name, scopes, statement, meta, definition)

    @staticmethod
    @lru_cache()
    def _get_yaml_loader():
        try:
            # prefer to use CLoader to be fast, see #306
            # on Linux, make sure you install libyaml-dev or similar
            # on Windows, get WHLs from pyyaml.org/pypi
            logger.debug("using libyaml CLoader.")
            return yaml.CLoader
        except Exception:
            logger.debug("unable to import libyaml CLoader, falling back to Python yaml parser.")
            logger.debug("this will be slower to load rules.")
            return yaml.Loader

    @staticmethod
    def _get_ruamel_yaml_parser():
        # use ruamel to enable nice formatting

        # we use the ruamel.yaml parser because it supports roundtripping of documents with comments.
        y = ruamel.yaml.YAML(typ="rt")

        # use block mode, not inline json-like mode
        y.default_flow_style = False

        # leave quotes unchanged.
        # manually verified this property exists, even if mypy complains.
        y.preserve_quotes = True  # type: ignore

        # indent lists by two spaces below their parent
        #
        #     features:
        #       - or:
        #         - mnemonic: aesdec
        #         - mnemonic: vaesdec
        y.indent(sequence=2, offset=2)

        # avoid word wrapping
        # manually verified this property exists, even if mypy complains.
        y.width = 4096  # type: ignore

        return y

    @classmethod
    def from_yaml(cls, s: str, use_ruamel=False) -> "Rule":
        if use_ruamel:
            # ruamel enables nice formatting and doc roundtripping with comments
            doc = cls._get_ruamel_yaml_parser().load(s)
        else:
            # use pyyaml because it can be much faster than ruamel (pure python)
            doc = yaml.load(s, Loader=cls._get_yaml_loader())
        return cls.from_dict(doc, s)

    @classmethod
    def from_yaml_file(cls, path, use_ruamel=False) -> "Rule":
        with open(path, "rb") as f:
            try:
                rule = cls.from_yaml(f.read().decode("utf-8"), use_ruamel=use_ruamel)
                # import here to avoid circular dependency
                from capa.render.result_document import RuleMetadata

                # validate meta data fields
                _ = RuleMetadata.from_capa(rule)
                return rule
            except InvalidRule as e:
                raise InvalidRuleWithPath(path, str(e)) from e
            except pydantic.ValidationError as e:
                raise InvalidRuleWithPath(path, str(e)) from e
            except yaml.parser.ParserError as e:
                raise InvalidRuleWithPath(path, str(e)) from e

    def to_yaml(self) -> str:
        # reformat the yaml document with a common style.
        # this includes:
        #  - ordering the meta elements
        #  - indenting the nested items with two spaces
        #
        # updates to the rule will be synced for meta fields,
        # but not for rule logic.
        # programmatic generation of rules is not yet supported.

        # use ruamel because it supports round tripping.
        # pyyaml will lose the existing ordering of rule statements.
        definition = self._get_ruamel_yaml_parser().load(self.definition)

        # we want to apply any updates that have been made to `meta`.
        # so we would like to assigned it like this:
        #
        #     definition["rule"]["meta"] = self.meta
        #
        # however, `self.meta` is not ordered, its just a dict, so subsequent formatting doesn't work.
        # so, we'll manually copy the keys over, re-using the existing ordereddict/CommentedMap
        meta = definition["rule"]["meta"]
        for k in meta.keys():
            if k not in self.meta:
                del meta[k]
        for k, v in self.meta.items():
            meta[k] = v
        # the name and scope of the rule instance overrides anything in meta.
        meta["name"] = self.name
        meta["scopes"] = asdict(self.scopes)

        def move_to_end(m, k):
            # ruamel.yaml uses an ordereddict-like structure to track maps (CommentedMap).
            # here we refresh the insertion order of the given key.
            # this will move it to the end of the sequence.
            v = m[k]
            del m[k]
            m[k] = v

        move_to_end(definition["rule"], "meta")
        move_to_end(definition["rule"], "features")

        for key in META_KEYS:
            if key in meta:
                move_to_end(meta, key)

        for key in sorted(meta.keys()):
            if key in META_KEYS:
                continue
            move_to_end(meta, key)
        # save off the existing hidden meta values,
        # emit the document,
        # and re-add the hidden meta.
        hidden_meta = {}
        for key in HIDDEN_META_KEYS:
            value = meta.get(key)
            if value:
                hidden_meta[key] = value

        for key in hidden_meta.keys():
            del meta[key]

        ostream = io.BytesIO()
        self._get_ruamel_yaml_parser().dump(definition, ostream)

        for key, value in hidden_meta.items():
            if value is None:
                continue
            meta[key] = value

        doc = ostream.getvalue().decode("utf-8").rstrip("\n") + "\n"
        # when we have something like:
        #
        #     and:
        #       - string: foo
        #         description: bar
        #
        # we want the `description` horizontally aligned with the start of the `string` (like above).
        # however, ruamel will give us (which I don't think is even valid yaml):
        #
        #     and:
        #       - string: foo
        #      description: bar
        #
        # tweaking `ruamel.indent()` doesn't quite give us the control we want.
        # so, add the two extra spaces that we've determined we need through experimentation.
        # see #263
        # only do this for the features section, so the meta description doesn't get reformatted
        # assumes features section always exists
        features_offset = doc.find("features")
        doc = doc[:features_offset] + doc[features_offset:].replace("  description:", "    description:")

        # for negative hex numbers, yaml dump outputs:
        # - offset: !!int '0x-30'
        # we prefer:
        # - offset: -0x30
        # the below regex makes these adjustments and while ugly, we don't have to explore the ruamel.yaml insides
        doc = re.sub(r"!!int '0x-([0-9a-fA-F]+)'", r"-0x\1", doc)

        # normalize CRLF to LF
        doc = doc.replace("\r\n", "\n")
        return doc


def get_rules_with_scope(rules, scope) -> List[Rule]:
    """
    from the given collection of rules, select those with the given scope.
    `scope` is one of the capa.rules.*_SCOPE constants.
    """
<<<<<<< HEAD
    return list(rule for rule in rules if scope in rule.scopes)
=======
    return [rule for rule in rules if rule.scope == scope]
>>>>>>> 7f57fcce


def get_rules_and_dependencies(rules: List[Rule], rule_name: str) -> Iterator[Rule]:
    """
    from the given collection of rules, select a rule and its dependencies (transitively).
    """
    # we evaluate `rules` multiple times, so if its a generator, realize it into a list.
    rules = list(rules)
    namespaces = index_rules_by_namespace(rules)
    rules_by_name = {rule.name: rule for rule in rules}
    wanted = {rule_name}

    def rec(rule):
        wanted.add(rule.name)
        for dep in rule.get_dependencies(namespaces):
            rec(rules_by_name[dep])

    rec(rules_by_name[rule_name])

    for rule in rules_by_name.values():
        if rule.name in wanted:
            yield rule


def ensure_rules_are_unique(rules: List[Rule]) -> None:
    seen = set()
    for rule in rules:
        if rule.name in seen:
            raise InvalidRule("duplicate rule name: " + rule.name)
        seen.add(rule.name)


def ensure_rule_dependencies_are_met(rules: List[Rule]) -> None:
    """
    raise an exception if a rule dependency does not exist.

    raises:
      InvalidRule: if a dependency is not met.
    """
    # we evaluate `rules` multiple times, so if its a generator, realize it into a list.
    rules = list(rules)
    namespaces = index_rules_by_namespace(rules)
    rules_by_name = {rule.name: rule for rule in rules}
    for rule in rules_by_name.values():
        for dep in rule.get_dependencies(namespaces):
            if dep not in rules_by_name:
                raise InvalidRule(f'rule "{rule.name}" depends on missing rule "{dep}"')


def index_rules_by_namespace(rules: List[Rule]) -> Dict[str, List[Rule]]:
    """
    compute the rules that fit into each namespace found within the given rules.

    for example, given:

      - c2/shell :: create reverse shell
      - c2/file-transfer :: download and write a file

    return the index:

      c2/shell: [create reverse shell]
      c2/file-transfer: [download and write a file]
      c2: [create reverse shell, download and write a file]
    """
    namespaces = collections.defaultdict(list)

    for rule in rules:
        namespace = rule.meta.get("namespace")
        if not namespace:
            continue

        while namespace:
            namespaces[namespace].append(rule)
            namespace, _, _ = namespace.rpartition("/")

    return dict(namespaces)


def topologically_order_rules(rules: List[Rule]) -> List[Rule]:
    """
    order the given rules such that dependencies show up before dependents.
    this means that as we match rules, we can add features for the matches, and these
     will be matched by subsequent rules if they follow this order.

    assumes that the rule dependency graph is a DAG.
    """
    # we evaluate `rules` multiple times, so if its a generator, realize it into a list.
    rules = list(rules)
    namespaces = index_rules_by_namespace(rules)
    rules_by_name = {rule.name: rule for rule in rules}
    seen = set()
    ret = []

    def rec(rule):
        if rule.name in seen:
            return

        for dep in rule.get_dependencies(namespaces):
            rec(rules_by_name[dep])

        ret.append(rule)
        seen.add(rule.name)

    for rule in rules_by_name.values():
        rec(rule)

    return ret


class RuleSet:
    """
    a ruleset is initialized with a collection of rules, which it verifies and sorts into scopes.
    each set of scoped rules is sorted topologically, which enables rules to match on past rule matches.

    example:

        ruleset = RuleSet([
          Rule(...),
          Rule(...),
          ...
        ])
        capa.engine.match(ruleset.file_rules, ...)
    """

    def __init__(self, rules: List[Rule]):
        super().__init__()

        ensure_rules_are_unique(rules)

        # in the next step we extract subscope rules,
        # which may inflate the number of rules tracked in this ruleset.
        # so record number of rules initially provided to this ruleset.
        #
        # this number is really only meaningful to the user,
        # who may compare it against the number of files on their file system.
        self.source_rule_count = len(rules)

        rules = self._extract_subscope_rules(rules)

        ensure_rule_dependencies_are_met(rules)

        if len(rules) == 0:
            raise InvalidRuleSet("no rules selected")

        rules = capa.optimizer.optimize_rules(rules)

        self.file_rules = self._get_rules_for_scope(rules, FILE_SCOPE)
        self.process_rules = self._get_rules_for_scope(rules, PROCESS_SCOPE)
        self.thread_rules = self._get_rules_for_scope(rules, THREAD_SCOPE)
        self.function_rules = self._get_rules_for_scope(rules, FUNCTION_SCOPE)
        self.basic_block_rules = self._get_rules_for_scope(rules, BASIC_BLOCK_SCOPE)
        self.instruction_rules = self._get_rules_for_scope(rules, INSTRUCTION_SCOPE)
        self.rules = {rule.name: rule for rule in rules}
        self.rules_by_namespace = index_rules_by_namespace(rules)

        # unstable
        (self._easy_file_rules_by_feature, self._hard_file_rules) = self._index_rules_by_feature(self.file_rules)
        (self._easy_process_rules_by_feature, self._hard_process_rules) = self._index_rules_by_feature(
            self.process_rules
        )
        (self._easy_thread_rules_by_feature, self._hard_thread_rules) = self._index_rules_by_feature(self.thread_rules)
        (self._easy_function_rules_by_feature, self._hard_function_rules) = self._index_rules_by_feature(
            self.function_rules
        )
        (self._easy_basic_block_rules_by_feature, self._hard_basic_block_rules) = self._index_rules_by_feature(
            self.basic_block_rules
        )
        (self._easy_instruction_rules_by_feature, self._hard_instruction_rules) = self._index_rules_by_feature(
            self.instruction_rules
        )

    def __len__(self):
        return len(self.rules)

    def __getitem__(self, rulename):
        return self.rules[rulename]

    def __contains__(self, rulename):
        return rulename in self.rules

    @staticmethod
    def _index_rules_by_feature(rules) -> Tuple[Dict[Feature, Set[str]], List[str]]:
        """
        split the given rules into two structures:
          - "easy rules" are indexed by feature,
            such that you can quickly find the rules that contain a given feature.
          - "hard rules" are those that contain substring/regex/bytes features or match statements.
            these continue to be ordered topologically.

        a rule evaluator can use the "easy rule" index to restrict the
        candidate rules that might match a given set of features.

        at this time, a rule evaluator can't do anything special with
        the "hard rules". it must still do a full top-down match of each
        rule, in topological order.

        this does not index global features, because these are not selective, and
        won't be used as the sole feature used to match.
        """

        # we'll do a couple phases:
        #
        #  1. recursively visit all nodes in all rules,
        #    a. indexing all features
        #    b. recording the types of features found per rule
        #  2. compute the easy and hard rule sets
        #  3. remove hard rules from the rules-by-feature index
        #  4. construct the topologically ordered list of hard rules
        rules_with_easy_features: Set[str] = set()
        rules_with_hard_features: Set[str] = set()
        rules_by_feature: Dict[Feature, Set[str]] = collections.defaultdict(set)

        def rec(rule_name: str, node: Union[Feature, Statement]):
            """
            walk through a rule's logic tree, indexing the easy and hard rules,
            and the features referenced by easy rules.
            """
            if isinstance(
                node,
                (
                    # these are the "hard features"
                    # substring: scanning feature
                    capa.features.common.Substring,
                    # regex: scanning feature
                    capa.features.common.Regex,
                    # bytes: scanning feature
                    capa.features.common.Bytes,
                    # match: dependency on another rule,
                    # which we have to evaluate first,
                    # and is therefore tricky.
                    capa.features.common.MatchedRule,
                ),
            ):
                # hard feature: requires scan or match lookup
                rules_with_hard_features.add(rule_name)
            elif isinstance(node, capa.features.common.Feature):
                if capa.features.common.is_global_feature(node):
                    # we don't want to index global features
                    # because they're not very selective.
                    #
                    # they're global, so if they match at one location in a file,
                    # they'll match at every location in a file.
                    # so thats not helpful to decide how to downselect.
                    #
                    # and, a global rule will never be the sole selector in a rule.
                    pass
                else:
                    # easy feature: hash lookup
                    rules_with_easy_features.add(rule_name)
                    rules_by_feature[node].add(rule_name)
            elif isinstance(node, (ceng.Not)):
                # `not:` statements are tricky to deal with.
                #
                # first, features found under a `not:` should not be indexed,
                # because they're not wanted to be found.
                # second, `not:` can be nested under another `not:`, or two, etc.
                # third, `not:` at the root or directly under an `or:`
                # means the rule will match against *anything* not specified there,
                # which is a difficult set of things to compute and index.
                #
                # so, if a rule has a `not:` statement, its hard.
                # as of writing, this is an uncommon statement, with only 6 instances in 740 rules.
                rules_with_hard_features.add(rule_name)
            elif isinstance(node, (ceng.Some)) and node.count == 0:
                # `optional:` and `0 or more:` are tricky to deal with.
                #
                # when a subtree is optional, it may match, but not matching
                # doesn't have any impact either.
                # now, our rule authors *should* not put this under `or:`
                # and this is checked by the linter,
                # but this could still happen (e.g. private rule set without linting)
                # and would be hard to trace down.
                #
                # so better to be safe than sorry and consider this a hard case.
                rules_with_hard_features.add(rule_name)
            elif isinstance(node, (ceng.Range)) and node.min == 0:
                # `count(foo): 0 or more` are tricky to deal with.
                # because the min is 0,
                # this subtree *can* match just about any feature
                # (except the given one)
                # which is a difficult set of things to compute and index.
                rules_with_hard_features.add(rule_name)
            elif isinstance(node, (ceng.Range)):
                rec(rule_name, node.child)
            elif isinstance(node, (ceng.And, ceng.Or, ceng.Some)):
                for child in node.children:
                    rec(rule_name, child)
            elif isinstance(node, ceng.Statement):
                # unhandled type of statement.
                # this should only happen if a new subtype of `Statement`
                # has since been added to capa.
                #
                # ideally, we'd like to use mypy for exhaustiveness checking
                # for all the subtypes of `Statement`.
                # but, as far as i can tell, mypy does not support this type
                # of checking.
                #
                # in a way, this makes some intuitive sense:
                # the set of subtypes of type A is unbounded,
                # because any user might come along and create a new subtype B,
                # so mypy can't reason about this set of types.
                assert_never(node)
            else:
                # programming error
                assert_never(node)

        for rule in rules:
            rule_name = rule.meta["name"]
            root = rule.statement
            rec(rule_name, root)

        # if a rule has a hard feature,
        # dont consider it easy, and therefore,
        # don't index any of its features.
        #
        # otherwise, its an easy rule, and index its features
        for rules_with_feature in rules_by_feature.values():
            rules_with_feature.difference_update(rules_with_hard_features)
        easy_rules_by_feature = rules_by_feature

        # `rules` is already topologically ordered,
        # so extract our hard set into the topological ordering.
        hard_rules = []
        for rule in rules:
            if rule.meta["name"] in rules_with_hard_features:
                hard_rules.append(rule.meta["name"])

        return (easy_rules_by_feature, hard_rules)

    @staticmethod
    def _get_rules_for_scope(rules, scope) -> List[Rule]:
        """
        given a collection of rules, collect the rules that are needed at the given scope.
        these rules are ordered topologically.

        don't include auto-generated "subscope" rules.
        we want to include general "lib" rules here - even if they are not dependencies of other rules, see #398
        """
        scope_rules: Set[Rule] = set()

        # we need to process all rules, not just rules with the given scope.
        # this is because rules with a higher scope, e.g. file scope, may have subscope rules
        #  at lower scope, e.g. function scope.
        # so, we find all dependencies of all rules, and later will filter them down.
        for rule in rules:
            if rule.is_subscope_rule():
                continue

            scope_rules.update(get_rules_and_dependencies(rules, rule.name))
        return get_rules_with_scope(topologically_order_rules(list(scope_rules)), scope)

    @staticmethod
    def _extract_subscope_rules(rules) -> List[Rule]:
        """
        process the given sequence of rules.
        for each one, extract any embedded subscope rules into their own rule.
        process these recursively.
        then return a list of the refactored rules.

        note: this operation mutates the rules passed in - they may now have `match` statements
         for the extracted subscope rules.
        """
        done = []

        # use a queue of rules, because we'll be modifying the list (appending new items) as we go.
        while rules:
            rule = rules.pop(0)
            for subscope_rule in rule.extract_subscope_rules():
                rules.append(subscope_rule)
            done.append(rule)

        return done

    def filter_rules_by_meta(self, tag: str) -> "RuleSet":
        """
        return new rule set with rules filtered based on all meta field values, adds all dependency rules
        apply tag-based rule filter assuming that all required rules are loaded
        can be used to specify selected rules vs. providing a rules child directory where capa cannot resolve
        dependencies from unknown paths
        TODO handle circular dependencies?
        TODO support -t=metafield <k>
        """
        rules = list(self.rules.values())
        rules_filtered = set()
        for rule in rules:
            for k, v in rule.meta.items():
                if isinstance(v, str) and tag in v:
                    logger.debug('using rule "%s" and dependencies, found tag in meta.%s: %s', rule.name, k, v)
                    rules_filtered.update(set(get_rules_and_dependencies(rules, rule.name)))
                    break
                if isinstance(v, list):
                    for vv in v:
                        if tag in vv:
                            logger.debug('using rule "%s" and dependencies, found tag in meta.%s: %s', rule.name, k, vv)
                            rules_filtered.update(set(get_rules_and_dependencies(rules, rule.name)))
                            break
        return RuleSet(list(rules_filtered))

    def match(self, scope: Scope, features: FeatureSet, addr: Address) -> Tuple[FeatureSet, ceng.MatchResults]:
        """
        match rules from this ruleset at the given scope against the given features.

        this routine should act just like `capa.engine.match`,
        except that it may be more performant.
        """
        easy_rules_by_feature = {}
        if scope == Scope.FILE:
            easy_rules_by_feature = self._easy_file_rules_by_feature
            hard_rule_names = self._hard_file_rules
        elif scope == Scope.PROCESS:
            easy_rules_by_feature = self._easy_process_rules_by_feature
            hard_rule_names = self._hard_process_rules
        elif scope == Scope.THREAD:
            easy_rules_by_feature = self._easy_thread_rules_by_feature
            hard_rule_names = self._hard_thread_rules
        elif scope == Scope.FUNCTION:
            easy_rules_by_feature = self._easy_function_rules_by_feature
            hard_rule_names = self._hard_function_rules
        elif scope == Scope.BASIC_BLOCK:
            easy_rules_by_feature = self._easy_basic_block_rules_by_feature
            hard_rule_names = self._hard_basic_block_rules
        elif scope == Scope.INSTRUCTION:
            easy_rules_by_feature = self._easy_instruction_rules_by_feature
            hard_rule_names = self._hard_instruction_rules
        else:
            assert_never(scope)

        candidate_rule_names = set()
        for feature in features:
            easy_rule_names = easy_rules_by_feature.get(feature)
            if easy_rule_names:
                candidate_rule_names.update(easy_rule_names)

        # first, match against the set of rules that have at least one
        # feature shared with our feature set.
        candidate_rules = [self.rules[name] for name in candidate_rule_names]
        features2, easy_matches = ceng.match(candidate_rules, features, addr)

        # note that we've stored the updated feature set in `features2`.
        # this contains a superset of the features in `features`;
        # it contains additional features for any easy rule matches.
        # we'll pass this feature set to hard rule matching, since one
        # of those rules might rely on an easy rule match.
        #
        # the updated feature set from hard matching will go into `features3`.
        # this is a superset of `features2` is a superset of `features`.
        # ultimately, this is what we'll return to the caller.
        #
        # in each case, we could have assigned the updated feature set back to `features`,
        # but this is slightly more explicit how we're tracking the data.

        # now, match against (topologically ordered) list of rules
        # that we can't really make any guesses about.
        # these are rules with hard features, like substring/regex/bytes and match statements.
        hard_rules = [self.rules[name] for name in hard_rule_names]
        features3, hard_matches = ceng.match(hard_rules, features2, addr)

        # note that above, we probably are skipping matching a bunch of
        # rules that definitely would never hit.
        # specifically, "easy rules" that don't share any features with
        # feature set.

        # MatchResults doesn't technically have an .update() method
        # but a dict does.
        matches = {}  # type: ignore
        matches.update(easy_matches)
        matches.update(hard_matches)

        return (features3, matches)<|MERGE_RESOLUTION|>--- conflicted
+++ resolved
@@ -1047,11 +1047,7 @@
     from the given collection of rules, select those with the given scope.
     `scope` is one of the capa.rules.*_SCOPE constants.
     """
-<<<<<<< HEAD
     return list(rule for rule in rules if scope in rule.scopes)
-=======
-    return [rule for rule in rules if rule.scope == scope]
->>>>>>> 7f57fcce
 
 
 def get_rules_and_dependencies(rules: List[Rule], rule_name: str) -> Iterator[Rule]:

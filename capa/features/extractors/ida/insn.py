--- conflicted
+++ resolved
@@ -259,11 +259,7 @@
     if _is_nzxor_stack_cookie(f, bb, insn):
         return
 
-<<<<<<< HEAD
-    yield Characteristic("nzxor", True), insn.ea
-=======
     yield Characteristic('nzxor'), insn.ea
->>>>>>> acbcd0c4
 
 
 def extract_insn_mnemonic_features(f, bb, insn):
@@ -296,11 +292,7 @@
 
     if " fs:30h" in disasm or " gs:60h" in disasm:
         # TODO: replace above with proper IDA
-<<<<<<< HEAD
-        yield Characteristic("peb access", True), insn.ea
-=======
         yield Characteristic('peb access'), insn.ea
->>>>>>> acbcd0c4
 
 
 def extract_insn_segment_access_features(f, bb, insn):
@@ -317,19 +309,11 @@
 
     if " fs:" in disasm:
         # TODO: replace above with proper IDA
-<<<<<<< HEAD
-        yield Characteristic("fs access", True), insn.ea
-=======
         yield Characteristic('fs access'), insn.ea
->>>>>>> acbcd0c4
 
     if " gs:" in disasm:
         # TODO: replace above with proper IDA
-<<<<<<< HEAD
-        yield Characteristic("gs access", True), insn.ea
-=======
         yield Characteristic('gs access'), insn.ea
->>>>>>> acbcd0c4
 
 
 def extract_insn_cross_section_cflow(f, bb, insn):
@@ -352,11 +336,7 @@
         if idaapi.getseg(ref) == idaapi.getseg(insn.ea):
             continue
 
-<<<<<<< HEAD
-        yield Characteristic("cross section flow", True), insn.ea
-=======
         yield Characteristic('cross section flow'), insn.ea
->>>>>>> acbcd0c4
 
 
 def extract_function_calls_from(f, bb, insn):
@@ -374,11 +354,7 @@
         return
 
     for ref in idautils.CodeRefsFrom(insn.ea, False):
-<<<<<<< HEAD
-        yield Characteristic("calls from", True), ref
-=======
         yield Characteristic('calls from'), ref
->>>>>>> acbcd0c4
 
 
 def extract_function_indirect_call_characteristic_features(f, bb, insn):
@@ -397,11 +373,7 @@
         return
 
     if idc.get_operand_type(insn.ea, 0) in (idc.o_reg, idc.o_phrase, idc.o_displ):
-<<<<<<< HEAD
-        yield Characteristic("indirect call", True), insn.ea
-=======
         yield Characteristic('indirect call'), insn.ea
->>>>>>> acbcd0c4
 
 
 def extract_features(f, bb, insn):
